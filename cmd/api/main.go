--- conflicted
+++ resolved
@@ -33,7 +33,6 @@
 	DBMaxIdleConnTimeout time.Duration
 	LogLevel             int8
 	DBLogs               bool
-<<<<<<< HEAD
 	GlobalRateLimit      int64
 	PerClientRateLimit   int64
 	EnableRateLimit      bool
@@ -42,8 +41,6 @@
 	SMTPUserName         string
 	SMTPPassword         string
 	EmailSender          string
-=======
->>>>>>> 332b72f4
 )
 
 type config struct {
@@ -55,7 +52,7 @@
 		DBMaxIdleConnCount   int
 		DBMaxIdleConnTimeout time.Duration
 		DBLogs               bool
-<<<<<<< HEAD
+
 	}
 	rateLimit struct {
 		globalRateLimit    int64
@@ -68,8 +65,6 @@
 		SMTPUserName string
 		SMTPPassword string
 		EmailSender  string
-=======
->>>>>>> 332b72f4
 	}
 }
 
@@ -83,10 +78,7 @@
 
 func Api() {
 	var logger zerolog.Logger
-<<<<<<< HEAD
 	zerolog.ErrorStackMarshaler = pkgerrors.MarshalStack
-=======
->>>>>>> 332b72f4
 	if zerolog.Level(LogLevel).String() == zerolog.LevelTraceValue {
 		logger = zerolog.New(os.Stdout).With().Stack().Timestamp().Logger().Level(zerolog.Level(LogLevel))
 	} else {
@@ -108,7 +100,7 @@
 			DBMaxIdleConnCount,
 			DBMaxIdleConnTimeout,
 			DBLogs,
-<<<<<<< HEAD
+
 		},
 		rateLimit: struct {
 			globalRateLimit    int64
@@ -131,8 +123,7 @@
 			SMTPUserName: SMTPUserName,
 			SMTPPassword: SMTPPassword,
 			EmailSender:  EmailSender,
-=======
->>>>>>> 332b72f4
+
 		},
 	}
 	ctx, cancel := context.WithTimeout(context.Background(), time.Second*5)
